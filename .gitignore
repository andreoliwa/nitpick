--- conflicted
+++ resolved
@@ -115,11 +115,7 @@
 .envrc
 
 # macOS
-<<<<<<< HEAD
-.DS_Store
-=======
 .DS_Store
 
 # pytest-testmon
-.testmondata*
->>>>>>> dbd9ac7d
+.testmondata*