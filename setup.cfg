[bumpversion]
current_version = 0.23.1
commit = False
tag = False

[bumpversion:file:src/nitpick/__init__.py]
search = __version__ = "{current_version}"
replace = __version__ = "{new_version}"

[bumpversion:file:pyproject.toml]
search = version = "{current_version}"
replace = version = "{new_version}"

[bumpversion:file:package.json]
search = "version": "{current_version}",
replace = "version": "{new_version}",

[bumpversion:file:docs/conf.py]
search = version = "{current_version}"
replace = version = "{new_version}"

[bumpversion:file:docs/targets.rst]
search = {current_version}
replace = {new_version}

[bumpversion:file:docs/installation_guide.rst]
search = {current_version}
replace = {new_version}

[bumpversion:file:nitpick-style.toml]
search = {current_version}
replace = {new_version}

[bumpversion:file:README.md]
search = {current_version}
replace = {new_version}

[flake8]
ignore = D107,D401,D202,D203,E203,E402,E501,W503
max-line-length = 120
exclude = docs,.tox,build
max-complexity = 10
inline-quotes = double

# https://github.com/asottile/flake8-typing-imports#configuration
min_python_version = 3.6.0

[isort]
; https://pycqa.github.io/isort/docs/configuration/options/
line_length = 120
skip = docs,.tox,build
multi_line_output = 3
include_trailing_comma = True
force_grid_wrap = 0
combine_as_imports = True
extra_standard_library = dataclasses
known_first_party = tests,nitpick

[mypy]
ignore_missing_imports = True
follow_imports = skip
strict_optional = True
warn_no_return = True
warn_redundant_casts = True
warn_unused_ignores = True

[tool:pytest]
addopts = -v
norecursedirs = .* build dist CVS _darcs {arch} *.egg venv var docs

[tox:tox]
; https://tox.readthedocs.io/en/latest/config.html
isolated_build = True
<<<<<<< HEAD
requires =
	tox-travis
	tox-venv
	tox-pyenv
envlist = clean,lint,py39,py38,py37,py36,report
=======
envlist = clean,lint,py36,py37,py38,py39,docs,report

[gh-actions]
; https://github.com/ymyzk/tox-gh-actions
python =
    3.6: py36
    3.7: py37
    3.8: py38, clean, lint, docs, report
    3.9: py39
>>>>>>> 916fb958

[testenv]
description = Run tests with pytest and coverage
deps = pytest-cov
extras = test
depends =
<<<<<<< HEAD
	{py39,py38,py37,py36}: clean
	report: py39,py38,py37,py36
=======
    {py36,py37,py38,py39}: clean
    report: py36,py37,py38,py39
>>>>>>> 916fb958
setenv =
    PY_IGNORE_IMPORTMISMATCH = 1
commands =
    python -m pip --version
    python -m pytest --cov-config=setup.cfg --cov --cov-append --cov-report=term-missing --doctest-modules {posargs:-vv}

[testenv:clean]
description = Erase data for the coverage report before running tests
skip_install = true
deps = coverage
commands = coverage erase

[testenv:lint]
description = Lint all files with pre-commit
<<<<<<< HEAD
basepython = python3.6
=======
basepython = python3.8
>>>>>>> 916fb958
platform = linux|darwin
; pylint needs both these extras:
; lint: install pylint itself
; test: for pylint to inspect tests
extras =
    lint
    test
deps =
<<<<<<< HEAD
    pip>=19.2
	pre-commit
	safety
=======
    safety
# Run nitpick and pylint with tox, because local repos don't seem to work well with https://pre-commit.ci/
>>>>>>> 916fb958
commands =
    # Run Nitpick locally on itself
    flake8 --select=NIP
    pylint src/
    safety check

[testenv:report]
description = Coverage report
skip_install = true
deps = coverage
commands =
    coverage report
    coverage html

[testenv:docs]
description = Build the HTML docs using Sphinx (sphinx-build, API docs, link checks)
basepython = python3.8
extras = doc
commands =
    sphinx-apidoc --force --module-first --separate --implicit-namespaces --output-dir docs/source src/nitpick/
    python3 docs/generate_rst.py
    sphinx-build --color -b linkcheck docs "{toxworkdir}/docs_out"
    sphinx-build -d "{toxworkdir}/docs_doctree" --color -b html docs "{toxworkdir}/docs_out" {posargs}

[coverage:run]
; https://coverage.readthedocs.io/en/latest/config.html#run
branch = true
parallel = true
omit =
    tests/*
    .tox/*
    /home/travis/virtualenv/*
; This config is neede by https://github.com/marketplace/actions/coveralls-python#usage
relative_files = True

[coverage:paths]
; https://coverage.readthedocs.io/en/latest/config.html#paths
source = src/

[coverage:report]
; https://coverage.readthedocs.io/en/latest/config.html#report
show_missing = true
precision = 2
skip_covered = true
skip_empty = true
sort = Cover

<<<<<<< HEAD
; https://coverage.readthedocs.io/en/latest/excluding.html#advanced-exclusion
exclude_lines =
    pragma: no cover
    def __repr__
    if self.debug:
    if settings.DEBUG
    if TYPE_CHECKING:
    raise AssertionError
    raise NotImplementedError
    if 0:
    if __name__ == .__main__.:

[testenv:docs]
description = Build the HTML docs using Sphinx (sphinx-build, API docs, link checks)
basepython = python3.6
extras = doc
commands =
	sphinx-apidoc --force --module-first --separate --implicit-namespaces --output-dir docs/source src/nitpick/
	python3 docs/generate_rst.py

	sphinx-build --color -b linkcheck docs "{toxworkdir}/docs_out"

	sphinx-build -d "{toxworkdir}/docs_doctree" --color -b html docs "{toxworkdir}/docs_out" {posargs}

=======
>>>>>>> 916fb958
[bandit]
exclude = tests/*<|MERGE_RESOLUTION|>--- conflicted
+++ resolved
@@ -71,36 +71,23 @@
 [tox:tox]
 ; https://tox.readthedocs.io/en/latest/config.html
 isolated_build = True
-<<<<<<< HEAD
-requires =
-	tox-travis
-	tox-venv
-	tox-pyenv
-envlist = clean,lint,py39,py38,py37,py36,report
-=======
-envlist = clean,lint,py36,py37,py38,py39,docs,report
+envlist = clean,lint,py39,py38,py37,py36,docs,report
 
 [gh-actions]
 ; https://github.com/ymyzk/tox-gh-actions
 python =
+    3.9: py39
+    3.8: py38, clean, lint, docs, report
+    3.7: py37
     3.6: py36
-    3.7: py37
-    3.8: py38, clean, lint, docs, report
-    3.9: py39
->>>>>>> 916fb958
 
 [testenv]
 description = Run tests with pytest and coverage
 deps = pytest-cov
 extras = test
 depends =
-<<<<<<< HEAD
 	{py39,py38,py37,py36}: clean
 	report: py39,py38,py37,py36
-=======
-    {py36,py37,py38,py39}: clean
-    report: py36,py37,py38,py39
->>>>>>> 916fb958
 setenv =
     PY_IGNORE_IMPORTMISMATCH = 1
 commands =
@@ -115,11 +102,7 @@
 
 [testenv:lint]
 description = Lint all files with pre-commit
-<<<<<<< HEAD
-basepython = python3.6
-=======
 basepython = python3.8
->>>>>>> 916fb958
 platform = linux|darwin
 ; pylint needs both these extras:
 ; lint: install pylint itself
@@ -128,14 +111,9 @@
     lint
     test
 deps =
-<<<<<<< HEAD
     pip>=19.2
-	pre-commit
-	safety
-=======
     safety
 # Run nitpick and pylint with tox, because local repos don't seem to work well with https://pre-commit.ci/
->>>>>>> 916fb958
 commands =
     # Run Nitpick locally on itself
     flake8 --select=NIP
@@ -168,7 +146,7 @@
     tests/*
     .tox/*
     /home/travis/virtualenv/*
-; This config is neede by https://github.com/marketplace/actions/coveralls-python#usage
+; This config is needed by https://github.com/marketplace/actions/coveralls-python#usage
 relative_files = True
 
 [coverage:paths]
@@ -183,7 +161,6 @@
 skip_empty = true
 sort = Cover
 
-<<<<<<< HEAD
 ; https://coverage.readthedocs.io/en/latest/excluding.html#advanced-exclusion
 exclude_lines =
     pragma: no cover
@@ -196,19 +173,5 @@
     if 0:
     if __name__ == .__main__.:
 
-[testenv:docs]
-description = Build the HTML docs using Sphinx (sphinx-build, API docs, link checks)
-basepython = python3.6
-extras = doc
-commands =
-	sphinx-apidoc --force --module-first --separate --implicit-namespaces --output-dir docs/source src/nitpick/
-	python3 docs/generate_rst.py
-
-	sphinx-build --color -b linkcheck docs "{toxworkdir}/docs_out"
-
-	sphinx-build -d "{toxworkdir}/docs_doctree" --color -b html docs "{toxworkdir}/docs_out" {posargs}
-
-=======
->>>>>>> 916fb958
 [bandit]
 exclude = tests/*