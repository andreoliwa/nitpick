[flake8]
ignore = D107,D401,D202,D203,E203,E402,E501,W503
max-line-length = 120
exclude = docs,.tox,build
max-complexity = 10
inline-quotes = double

# https://github.com/asottile/flake8-typing-imports#configuration
min_python_version = 3.6.0

[isort]
# https://pycqa.github.io/isort/docs/configuration/options/
line_length = 120
skip = docs,.tox,build
multi_line_output = 3
include_trailing_comma = True
force_grid_wrap = 0
combine_as_imports = True
extra_standard_library = dataclasses
known_first_party = tests,nitpick

[mypy]
ignore_missing_imports = True
follow_imports = skip
strict_optional = True
warn_no_return = True
warn_redundant_casts = True
warn_unused_ignores = True

[tool:pytest]
addopts = -v
norecursedirs = .* build dist CVS _darcs {arch} *.egg venv var docs
# https://docs.pytest.org/en/stable/reference.html#confval-testpaths
testpaths = src tests

[tox:tox]
# https://tox.readthedocs.io/en/latest/config.html
isolated_build = True
envlist = clean,lint,py39,py38,py37,py36,docs,report

[gh-actions]
<<<<<<< HEAD
python =
	3.9: py39
	3.8: py38, clean, lint, docs, report
	3.7: py37
	3.6: py36
=======
# https://github.com/ymyzk/tox-gh-actions
python =
    3.9: py39
    3.8: py38, clean, lint, docs, report
    3.7: py37
    3.6: py36
>>>>>>> a034c97b

[testenv]
description = Run tests with pytest and coverage
extras = test
depends =
<<<<<<< HEAD
	{py39,py38,py37,py36}: clean
	report: py39,py38,py37,py36
setenv =
	PY_IGNORE_IMPORTMISMATCH = 1
commands =
	python -m pip --version
	python -m pytest --cov-config=setup.cfg --cov --cov-append --cov-report=term-missing --doctest-modules {posargs:-vv}
=======
    {py39,py38,py37,py36}: clean
    report: py39,py38,py37,py36
setenv =
    PY_IGNORE_IMPORTMISMATCH = 1
commands =
    python -m pip --version
    # https://docs.pytest.org/en/stable/skipping.html
    python -m pytest --cov-config=setup.cfg --cov --cov-append --cov-report=term-missing --doctest-modules -s -rxXs {posargs:-vv}
>>>>>>> a034c97b

[testenv:clean]
description = Erase data for the coverage report before running tests
platform = linux|darwin
skip_install = true
deps = coverage
commands = coverage erase

[testenv:lint]
description = Lint all files with pre-commit
basepython = python3.8
platform = linux|darwin
<<<<<<< HEAD
extras =
	lint
	test
deps =
	pip>=19.2
	safety
commands =
	flake8 --select=NIP
	pylint src/
	safety check
=======
# pylint needs both these extras:
# lint: install pylint itself
# test: for pylint to inspect tests
extras =
    lint
    test
deps =
    pip>=19.2
    safety
# Run nitpick and pylint with tox, because local repos don't seem to work well with https://pre-commit.ci/
commands =
    # Run Nitpick locally on itself
    flake8 --select=NIP
    pylint src/
    safety check
>>>>>>> a034c97b

[testenv:report]
description = Coverage report
platform = linux|darwin
skip_install = true
deps = coverage
commands =
<<<<<<< HEAD
	coverage report
	coverage html
=======
    coverage report
    coverage html
>>>>>>> a034c97b

[testenv:docs]
description = Build the HTML docs using Sphinx (sphinx-build, API docs, link checks)
basepython = python3.8
platform = linux|darwin
extras = doc
<<<<<<< HEAD
commands =
	sphinx-apidoc --force --module-first --separate --implicit-namespaces --output-dir docs/source src/nitpick/
	python3 docs/generate_rst.py
	sphinx-build --color -b linkcheck docs "{toxworkdir}/docs_out"
	sphinx-build -d "{toxworkdir}/docs_doctree" --color -b html docs "{toxworkdir}/docs_out" {posargs}
=======
# Options to debug Sphinx: -nWT --keep-going -vvv
commands =
    sphinx-apidoc --force --module-first --separate --implicit-namespaces --output-dir docs/source src/nitpick/
    python3 docs/generate_rst.py
    # Don't fail if a page is unreachable.
    # https://tox.readthedocs.io/en/latest/example/basic.html#ignoring-exit-code
    - sphinx-build --color -j auto -b linkcheck docs "{toxworkdir}/docs_out"
    # Use these options to debug Sphinx: -nWT --keep-going -vvv
    sphinx-build --color -j auto -d "{toxworkdir}/docs_doctree" -b html docs "{toxworkdir}/docs_out" {posargs}
>>>>>>> a034c97b

[coverage:run]
# https://coverage.readthedocs.io/en/latest/config.html#run
branch = true
parallel = true
<<<<<<< HEAD
omit =
	tests/*
	.tox/*
relative_files = True

[coverage:paths]
=======
>>>>>>> a034c97b
source = src/
omit =
    tests/*
    .tox/*
# This config is needed by https://github.com/marketplace/actions/coveralls-python#usage
relative_files = True

[coverage:report]
# https://coverage.readthedocs.io/en/latest/config.html#report
show_missing = true
precision = 2
skip_covered = true
skip_empty = true
sort = Cover
<<<<<<< HEAD
exclude_lines =
	pragma: no cover
	def __repr__
	if self.debug:
	if settings.DEBUG
	if TYPE_CHECKING:
	raise AssertionError
	raise NotImplementedError
	if 0:
	if __name__ == .__main__.:
=======

# https://coverage.readthedocs.io/en/latest/excluding.html#advanced-exclusion
exclude_lines =
    pragma: no cover
    def __repr__
    if self.debug:
    if settings.DEBUG
    if TYPE_CHECKING:
    raise AssertionError
    raise NotImplementedError
    if 0:
    if __name__ == .__main__.:
>>>>>>> a034c97b

[bandit]
exclude = tests/*<|MERGE_RESOLUTION|>--- conflicted
+++ resolved
@@ -39,34 +39,17 @@
 envlist = clean,lint,py39,py38,py37,py36,docs,report
 
 [gh-actions]
-<<<<<<< HEAD
-python =
-	3.9: py39
-	3.8: py38, clean, lint, docs, report
-	3.7: py37
-	3.6: py36
-=======
 # https://github.com/ymyzk/tox-gh-actions
 python =
     3.9: py39
     3.8: py38, clean, lint, docs, report
     3.7: py37
     3.6: py36
->>>>>>> a034c97b
 
 [testenv]
 description = Run tests with pytest and coverage
 extras = test
 depends =
-<<<<<<< HEAD
-	{py39,py38,py37,py36}: clean
-	report: py39,py38,py37,py36
-setenv =
-	PY_IGNORE_IMPORTMISMATCH = 1
-commands =
-	python -m pip --version
-	python -m pytest --cov-config=setup.cfg --cov --cov-append --cov-report=term-missing --doctest-modules {posargs:-vv}
-=======
     {py39,py38,py37,py36}: clean
     report: py39,py38,py37,py36
 setenv =
@@ -75,7 +58,6 @@
     python -m pip --version
     # https://docs.pytest.org/en/stable/skipping.html
     python -m pytest --cov-config=setup.cfg --cov --cov-append --cov-report=term-missing --doctest-modules -s -rxXs {posargs:-vv}
->>>>>>> a034c97b
 
 [testenv:clean]
 description = Erase data for the coverage report before running tests
@@ -88,34 +70,18 @@
 description = Lint all files with pre-commit
 basepython = python3.8
 platform = linux|darwin
-<<<<<<< HEAD
-extras =
+# pylint needs both these extras:
+# lint: install pylint itself
+# test: for pylint to inspect testsextras =
 	lint
 	test
 deps =
 	pip>=19.2
-	safety
-commands =
-	flake8 --select=NIP
-	pylint src/
-	safety check
-=======
-# pylint needs both these extras:
-# lint: install pylint itself
-# test: for pylint to inspect tests
-extras =
-    lint
-    test
-deps =
-    pip>=19.2
-    safety
-# Run nitpick and pylint with tox, because local repos don't seem to work well with https://pre-commit.ci/
-commands =
-    # Run Nitpick locally on itself
+	safety# Run nitpick and pylint with tox, because local repos don't seem to work well with https://pre-commit.ci/
+commands =# Run Nitpick locally on itself
     flake8 --select=NIP
     pylint src/
     safety check
->>>>>>> a034c97b
 
 [testenv:report]
 description = Coverage report
@@ -123,26 +89,14 @@
 skip_install = true
 deps = coverage
 commands =
-<<<<<<< HEAD
-	coverage report
-	coverage html
-=======
     coverage report
     coverage html
->>>>>>> a034c97b
 
 [testenv:docs]
 description = Build the HTML docs using Sphinx (sphinx-build, API docs, link checks)
 basepython = python3.8
 platform = linux|darwin
 extras = doc
-<<<<<<< HEAD
-commands =
-	sphinx-apidoc --force --module-first --separate --implicit-namespaces --output-dir docs/source src/nitpick/
-	python3 docs/generate_rst.py
-	sphinx-build --color -b linkcheck docs "{toxworkdir}/docs_out"
-	sphinx-build -d "{toxworkdir}/docs_doctree" --color -b html docs "{toxworkdir}/docs_out" {posargs}
-=======
 # Options to debug Sphinx: -nWT --keep-going -vvv
 commands =
     sphinx-apidoc --force --module-first --separate --implicit-namespaces --output-dir docs/source src/nitpick/
@@ -152,21 +106,11 @@
     - sphinx-build --color -j auto -b linkcheck docs "{toxworkdir}/docs_out"
     # Use these options to debug Sphinx: -nWT --keep-going -vvv
     sphinx-build --color -j auto -d "{toxworkdir}/docs_doctree" -b html docs "{toxworkdir}/docs_out" {posargs}
->>>>>>> a034c97b
 
 [coverage:run]
 # https://coverage.readthedocs.io/en/latest/config.html#run
 branch = true
 parallel = true
-<<<<<<< HEAD
-omit =
-	tests/*
-	.tox/*
-relative_files = True
-
-[coverage:paths]
-=======
->>>>>>> a034c97b
 source = src/
 omit =
     tests/*
@@ -181,18 +125,6 @@
 skip_covered = true
 skip_empty = true
 sort = Cover
-<<<<<<< HEAD
-exclude_lines =
-	pragma: no cover
-	def __repr__
-	if self.debug:
-	if settings.DEBUG
-	if TYPE_CHECKING:
-	raise AssertionError
-	raise NotImplementedError
-	if 0:
-	if __name__ == .__main__.:
-=======
 
 # https://coverage.readthedocs.io/en/latest/excluding.html#advanced-exclusion
 exclude_lines =
@@ -205,7 +137,6 @@
     raise NotImplementedError
     if 0:
     if __name__ == .__main__.:
->>>>>>> a034c97b
 
 [bandit]
 exclude = tests/*