[tool.nitpick]
# Use the default style and override some things (like the Python version)
style = ["nitpick-style", "styles/python35-36-37-38"]

[tool.black]
line-length = 120

[tool.poetry]
name = "nitpick"
version = "0.23.0"
description = "Flake8 plugin to enforce the same lint configuration (flake8, isort, mypy, pylint) across multiple Python projects"
authors = ["W. Augusto Andreoli <andreoliwa@gmail.com>"]
license = "MIT"
readme = "README.md"
repository = "https://github.com/andreoliwa/nitpick"
keywords = ["python3", "flake8", "linter", "styleguide"]
classifiers = [
    "Development Status :: 4 - Beta",
    "Environment :: Plugins",
    "Intended Audience :: Developers",
    "Operating System :: MacOS",
    "Operating System :: Unix",
    "Programming Language :: Python :: 3 :: Only",
    "Topic :: Software Development :: Quality Assurance",
]

[tool.poetry.plugins."flake8.extension"]
NIP = "nitpick.flake8:NitpickExtension"

[tool.poetry.plugins.nitpick]
text = "nitpick.plugins.text"
json = "nitpick.plugins.json"
pre_commit = "nitpick.plugins.pre_commit"
setup_cfg = "nitpick.plugins.setup_cfg"
pyproject_toml = "nitpick.plugins.pyproject_toml"

[tool.poetry.dependencies]
python = "^3.5 || ^3.6 || ^3.7 || ^3.8"
flake8 = ">=3.0.0"
attrs = "*"
<<<<<<< HEAD
toml = "<0.10.2" # TODO: Raises "ValueError: Circular reference", see https://github.com/andreoliwa/nitpick/issues/159
=======
# TODO: Version 0.10.1 still raises "ValueError: Circular reference", see https://github.com/andreoliwa/nitpick/issues/160
#  The commit with the fix was not released yet: https://github.com/uiri/toml/commit/9be64582fff86b9c5bd94ce52a5fedcb3d4fac01
toml = "<0.10.1"
>>>>>>> 72f33541
requests = "*"
dictdiffer = "*"
"ruamel.yaml" = "*"
python-slugify = "*"
jmespath = "*"
sortedcontainers = "*"
click = "*"
# Pin marshmallow to avoid error on "pip install -U nitpick":
# marshmallow-polyfield 5.7 has requirement marshmallow>=3.0.0b10, but you'll have marshmallow 2.19.5 which is incompatible.
marshmallow = {version = ">=3.0.0b10"}
# Pin to avoid error on "flake8 ." when there is an invalid TOML style:
# TypeError: _deserialize() got an unexpected keyword argument 'partial'
marshmallow-polyfield = "^5.7"
identify = "*"
"more-itertools" = "*"
pluggy = "*"

pylint = {version = "*", optional = true}
pytest = {version = "*", optional = true}
testfixtures = {version = "*", optional = true}
responses = {version = "*", optional = true}
sphinx = {version = "*", optional = true}
sphinx_rtd_theme = {version = "*", optional = true}

[tool.poetry.extras]
lint = ["pylint"]
test = ["pytest", "testfixtures", "responses"]
doc = ["sphinx", "sphinx_rtd_theme"]

[tool.poetry.dev-dependencies]
ipython = "*"
ipdb = "*"
icecream = "*"

[build-system]
requires = ["poetry>=0.12"]
build-backend = "poetry.masonry.api"<|MERGE_RESOLUTION|>--- conflicted
+++ resolved
@@ -38,13 +38,9 @@
 python = "^3.5 || ^3.6 || ^3.7 || ^3.8"
 flake8 = ">=3.0.0"
 attrs = "*"
-<<<<<<< HEAD
-toml = "<0.10.2" # TODO: Raises "ValueError: Circular reference", see https://github.com/andreoliwa/nitpick/issues/159
-=======
 # TODO: Version 0.10.1 still raises "ValueError: Circular reference", see https://github.com/andreoliwa/nitpick/issues/160
 #  The commit with the fix was not released yet: https://github.com/uiri/toml/commit/9be64582fff86b9c5bd94ce52a5fedcb3d4fac01
-toml = "<0.10.1"
->>>>>>> 72f33541
+toml = "<0.10.2"
 requests = "*"
 dictdiffer = "*"
 "ruamel.yaml" = "*"
