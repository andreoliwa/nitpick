--- conflicted
+++ resolved
@@ -6,11 +6,14 @@
 from pathlib import Path
 from typing import TYPE_CHECKING, Iterable, Iterator
 
+import tomlkit
 from autorepr import autorepr
 from loguru import logger
 from marshmallow_polyfield import PolyField
 from more_itertools.more import always_iterable
 from pluggy import PluginManager
+from tomlkit import TOMLDocument
+from tomlkit.items import SingleKey, KeyType
 
 from nitpick import fields, plugins
 from nitpick.blender import TomlDoc, search_json
@@ -21,13 +24,9 @@
     JMEX_NITPICK_MINIMUM_VERSION,
     JMEX_TOOL_NITPICK,
     PROJECT_NAME,
-<<<<<<< HEAD
-    PYPROJECT_TOML,
-=======
     PYTHON_MANAGE_PY,
     PYTHON_PYPROJECT_TOML,
     READ_THE_DOCS_URL,
->>>>>>> 3c488627
     ROOT_FILES,
     ROOT_PYTHON_FILES,
 )
@@ -212,9 +211,6 @@
             )
 
         self.nitpick_section = self.style_dict.get("nitpick", {})
-<<<<<<< HEAD
-        self.nitpick_files_section = self.nitpick_section.get("files", {})
-=======
         self.nitpick_files_section = self.nitpick_section.get("files", {})
 
     def create_configuration(self, config: Configuration, *style_urls: str) -> None:
@@ -237,5 +233,4 @@
         doc.add(SingleKey(CONFIG_TOOL_NITPICK_KEY, KeyType.Bare), tool_nitpick)
 
         # config.file will always have a value at this point, but mypy can't see it.
-        config.file.write_text(tomlkit.dumps(doc, sort_keys=True))
->>>>>>> 3c488627
+        config.file.write_text(tomlkit.dumps(doc, sort_keys=True))