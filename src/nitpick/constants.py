"""Constants."""
import jmespath

PROJECT_OWNER = "andreoliwa"
PROJECT_NAME = "nitpick"
FLAKE8_PREFIX = "NIP"
CACHE_DIR_NAME = ".cache"
TOML_EXTENSION = ".toml"
DOT_NITPICK_TOML = f".nitpick{TOML_EXTENSION}"
NITPICK_STYLE_TOML = f"nitpick-style{TOML_EXTENSION}"
MERGED_STYLE_TOML = f"merged-style{TOML_EXTENSION}"
READ_THE_DOCS_URL = "https://nitpick.rtfd.io/en/latest/"

# Special files
# Python
PYPROJECT_TOML = "pyproject.toml"
SETUP_PY = "setup.py"
SETUP_CFG = "setup.cfg"
REQUIREMENTS_STAR_TXT = "requirements*.txt"
PIPFILE_STAR = "Pipfile*"
MANAGE_PY = "manage.py"
ROOT_PYTHON_FILES = ("app.py", "wsgi.py", "autoapp.py", MANAGE_PY)
TOX_INI = "tox.ini"
PYLINTRC = ".pylintrc"
# Tools
PRE_COMMIT_CONFIG_YAML = ".pre-commit-config.yaml"
EDITOR_CONFIG = ".editorconfig"
# JavaScript
PACKAGE_JSON = "package.json"
# Rust
CARGO_STAR = "Cargo.*"
# Golang
GO_MOD = "go.mod"
GO_SUM = "go.sum"
# All root files
ROOT_FILES = (
    DOT_NITPICK_TOML,
    NITPICK_STYLE_TOML,
    PRE_COMMIT_CONFIG_YAML,
    PYPROJECT_TOML,
    SETUP_PY,
    SETUP_CFG,
    REQUIREMENTS_STAR_TXT,
    PIPFILE_STAR,
    TOX_INI,
    PACKAGE_JSON,
    CARGO_STAR,
    GO_MOD,
    GO_SUM,
) + ROOT_PYTHON_FILES
CONFIG_FILES = (DOT_NITPICK_TOML, PYPROJECT_TOML)

# Config sections and keys
TOOL_KEY = "tool"
TOOL_NITPICK_KEY = f"{TOOL_KEY}.{PROJECT_NAME}"

# JMESPath expressions
TOOL_NITPICK_JMEX = jmespath.compile(TOOL_NITPICK_KEY)
NITPICK_STYLES_INCLUDE_JMEX = jmespath.compile("nitpick.styles.include")
NITPICK_MINIMUM_VERSION_JMEX = jmespath.compile("nitpick.minimum_version")

<<<<<<< HEAD
# Dot/slash is just a convention to indicate a local style file;
# the same pair of characters should be used on Windows, even though the path separator is different
DOT_SLASH = "./"
=======
#: Dot/slash is used to indicate a local style file
DOT = "."
SLASH = os.path.sep
DOT_SLASH = f"{DOT}{SLASH}"

GIT_AT_REFERENCE = "@"
>>>>>>> 34428cb5

# Special configurations for plugins
DUNDER_SEARCH_UNIQUE_KEY = "__search_unique_key"
# TODO: document __search_unique_key on .rst, under "Special configurations on styles",
#  when Pydantic will be used and when the feature will be more stable, shaped, more generic and less complex.
#  For now, keep it for internal use only, undocumented<|MERGE_RESOLUTION|>--- conflicted
+++ resolved
@@ -59,18 +59,13 @@
 NITPICK_STYLES_INCLUDE_JMEX = jmespath.compile("nitpick.styles.include")
 NITPICK_MINIMUM_VERSION_JMEX = jmespath.compile("nitpick.minimum_version")
 
-<<<<<<< HEAD
 # Dot/slash is just a convention to indicate a local style file;
 # the same pair of characters should be used on Windows, even though the path separator is different
-DOT_SLASH = "./"
-=======
-#: Dot/slash is used to indicate a local style file
 DOT = "."
-SLASH = os.path.sep
+SLASH = "/"
 DOT_SLASH = f"{DOT}{SLASH}"
 
 GIT_AT_REFERENCE = "@"
->>>>>>> 34428cb5
 
 # Special configurations for plugins
 DUNDER_SEARCH_UNIQUE_KEY = "__search_unique_key"
