--- conflicted
+++ resolved
@@ -73,11 +73,7 @@
             return []
         LOGGER.debug("Nitpicking file: %s", self.filename)
 
-<<<<<<< HEAD
-        yield from itertools.chain(app.config.merge_styles(), app.check_files(True), app.check_files(False))
-=======
         yield from itertools.chain(app.config.merge_styles(), check_files(True), check_files(False))
->>>>>>> 10e646fb
 
         has_errors = False
         for style_err in app.style_errors:
