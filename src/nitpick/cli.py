--- conflicted
+++ resolved
@@ -116,19 +116,12 @@
 
 @nitpick_cli.command()
 @click.pass_context
-<<<<<<< HEAD
-def ls(context):  # pylint: disable=invalid-name
-    """List of files configured in the Nitpick style.
-
-    Display existing files in green and absent files in red.
-=======
 @click.argument("files", nargs=-1)
 def ls(context, files):  # pylint: disable=invalid-name
     """List of files configured in the Nitpick style.
 
     Display existing files in green and absent files in red.
     You can use partial and multiple file names in the FILES argument.
->>>>>>> 5bdfbf25
     """
     nit = get_nitpick(context)
     fusses = list(nit.project.merge_styles(nit.offline))
@@ -138,9 +131,5 @@
         raise Exit(1)  # TODO: test ls with invalid style
 
     # TODO: test API .configured_files
-<<<<<<< HEAD
-    for file in nit.configured_files:  # type: Path
-=======
     for file in nit.configured_files(*files):
->>>>>>> 5bdfbf25
         click.secho(relative_to_current_dir(file), fg="green" if file.exists() else "red")