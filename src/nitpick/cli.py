--- conflicted
+++ resolved
@@ -23,13 +23,10 @@
 from identify import identify
 from loguru import logger
 
-<<<<<<< HEAD
-from nitpick.blender import TomlTable
-from nitpick.constants import ANY_BUILTIN_STYLE, PROJECT_NAME, READ_THE_DOCS_URL, TOOL_NITPICK_KEY
-=======
 from nitpick.blender import TomlDoc
 from nitpick.constants import CONFIG_TOOL_KEY, CONFIG_TOOL_NITPICK_KEY, PROJECT_NAME
->>>>>>> 3c488627
+from nitpick.blender import TomlTable
+from nitpick.constants import ANY_BUILTIN_STYLE, READ_THE_DOCS_URL
 from nitpick.core import Nitpick
 from nitpick.enums import OptionEnum
 from nitpick.exceptions import QuitComplainingError
@@ -162,13 +159,12 @@
 def init(context, force: bool, style_urls: list[str]) -> None:
     """Create a [tool.nitpick] section in the configuration file."""
     nit = get_nitpick(context)
-<<<<<<< HEAD
     # TODO(AA): test --force flag
     path = nit.project.which_config_file(use_default=True)
     assert path
-    table = TomlTable(path, TOOL_NITPICK_KEY)
+    table = TomlTable(path, CONFIG_TOOL_NITPICK_KEY)
     if table.exists and not force:
-        click.secho(f"The config file {path.name!r} already has a [{TOOL_NITPICK_KEY}] section.", fg="yellow")
+        click.secho(f"The config file {path.name!r} already has a [{CONFIG_TOOL_NITPICK_KEY}] section.", fg="yellow")
         click.echo(table.as_toml)
         raise Exit(1)
 
@@ -191,17 +187,5 @@
     )
     table.write_file()
     verb = "updated" if force else "created"
-    click.secho(f"The [{TOOL_NITPICK_KEY}] section was {verb} in the config file {path.name!r}", fg="green")
-    click.echo(table.as_toml)
-=======
-    config = nit.project.read_configuration()
-
-    if config.file and PROJECT_NAME in TomlDoc(path=config.file).as_object.get(CONFIG_TOOL_KEY, {}):
-        click.secho(
-            f"The config file {config.file.name} already has a [{CONFIG_TOOL_NITPICK_KEY}] section.", fg="yellow"
-        )
-        raise Exit(1)
-
-    nit.project.create_configuration(config, *style_urls)
-    click.secho(f"A [{CONFIG_TOOL_NITPICK_KEY}] section was created in the config file: {config.file.name}", fg="green")
->>>>>>> 3c488627
+    click.secho(f"The [{CONFIG_TOOL_NITPICK_KEY}] section was {verb} in the config file {path.name!r}", fg="green")
+    click.echo(table.as_toml)