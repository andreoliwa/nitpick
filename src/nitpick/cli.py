"""Module that contains the command line app.

Why does this file exist, and why not put this in __main__?

You might be tempted to import things from __main__ later, but that will cause
problems: the code will get executed twice:

- When you run `python -mnitpick` python will execute ``__main__.py`` as a script.
    That means there won't be any ``nitpick.__main__`` in ``sys.modules``.
- When you import __main__ it will get executed again (as a module) because
    there's no ``nitpick.__main__`` in ``sys.modules``.

Also see (1) from https://click.palletsprojects.com/en/5.x/setuptools/#setuptools-integration
"""
from __future__ import annotations

import logging
import sys
from pathlib import Path

import click
import tomlkit
from click.exceptions import Exit
from loguru import logger
<<<<<<< HEAD
from tomlkit import items

from nitpick import tomlkit_ext
from nitpick.constants import (
    CONFIG_KEY_DONT_SUGGEST,
    CONFIG_KEY_STYLE,
    CONFIG_KEY_TOOL,
    CONFIG_TOOL_NITPICK_KEY,
    PROJECT_NAME,
    EmojiEnum,
    OptionEnum,
)
=======

from nitpick.blender import TomlDoc
from nitpick.constants import CONFIG_TOOL_KEY, CONFIG_TOOL_NITPICK_KEY, PROJECT_NAME, Flake8OptionEnum
>>>>>>> 38102c99
from nitpick.core import Nitpick
from nitpick.exceptions import QuitComplainingError
from nitpick.generic import relative_to_current_dir
from nitpick.violations import Reporter

VERBOSE_OPTION = click.option(
    "--verbose", "-v", count=True, default=False, help="Increase logging verbosity (-v = INFO, -vv = DEBUG)"
)
FILES_ARGUMENT = click.argument("files", nargs=-1)


@click.group()
@click.option(
    "--project",
    "-p",
    type=click.Path(exists=True, dir_okay=True, file_okay=False, resolve_path=True),
    help="Path to project root",
)
@click.option(
    f"--{Flake8OptionEnum.OFFLINE.name.lower()}",  # pylint: disable=no-member
    is_flag=True,
    default=False,
    help=Flake8OptionEnum.OFFLINE.value,
)
@click.version_option()
def nitpick_cli(project: Path | None = None, offline=False):  # pylint: disable=unused-argument # noqa: ARG001
    """Enforce the same settings across multiple language-independent projects."""


def get_nitpick(context: click.Context) -> Nitpick:
    """Create a Nitpick instance from the click context parameters."""
    project = None
    offline = False
    if context.parent:
        project = context.parent.params["project"]
        offline = context.parent.params["offline"]
    project_root: Path | None = Path(project) if project else None
    return Nitpick.singleton().init(project_root, offline)


def common_fix_or_check(context, verbose: int, files, check_only: bool) -> None:
    """Common CLI code for both "fix" and "check" commands."""
    if verbose:
        level = logging.INFO if verbose == 1 else logging.DEBUG

        # https://loguru.readthedocs.io/en/stable/resources/recipes.html#changing-the-level-of-an-existing-handler
        # https://github.com/Delgan/loguru/issues/138#issuecomment-525594566
        logger.remove()
        logger.add(sys.stderr, level=logging.getLevelName(level))

        logger.enable(PROJECT_NAME)

    nit = get_nitpick(context)
    try:
        for fuss in nit.run(*files, autofix=not check_only):
            nit.echo(fuss.pretty)
    except QuitComplainingError as err:
        for fuss in err.violations:
            click.echo(fuss.pretty)
        raise Exit(2) from err

    click.secho(Reporter.get_counts())
    if Reporter.manual or Reporter.fixed:
        raise Exit(1)


@nitpick_cli.command()
@click.pass_context
@VERBOSE_OPTION
@FILES_ARGUMENT
def fix(context, verbose, files):
    """Fix files, modifying them directly.

    You can use partial and multiple file names in the FILES argument.
    """
    common_fix_or_check(context, verbose, files, False)


@nitpick_cli.command()
@click.pass_context
@VERBOSE_OPTION
@FILES_ARGUMENT
def check(context, verbose, files):
    """Don't modify files, just print the differences.

    Return code 0 means nothing would change. Return code 1 means some files would be modified.
    You can use partial and multiple file names in the FILES argument.
    """
    common_fix_or_check(context, verbose, files, True)


@nitpick_cli.command()
@click.pass_context
@FILES_ARGUMENT
def ls(context, files):  # pylint: disable=invalid-name
    """List of files configured in the Nitpick style.

    Display existing files in green and absent files in red.
    You can use partial and multiple file names in the FILES argument.
    """
    nit = get_nitpick(context)
    try:
        violations = list(nit.project.merge_styles(nit.offline))
        error_exit_code = 1
    except QuitComplainingError as err:
        violations = err.violations
        error_exit_code = 2
    if violations:
        for fuss in violations:
            click.echo(fuss.pretty)
        raise Exit(error_exit_code)  # TODO: test: ls with invalid style

    # TODO: test: configured_files() API
    for file in nit.configured_files(*files):
        click.secho(relative_to_current_dir(file), fg="green" if file.exists() else "red")


@nitpick_cli.command()
@click.pass_context
@click.option(
    "--fix",
    "-f",
    is_flag=True,
    default=False,
    help="Autofix the files changed by the command; otherwise, just print what would be done",
)
@click.option(
    "--suggest",
    "-s",
    is_flag=True,
    default=False,
    help="Suggest styles based on the files in the project root (skipping Git ignored files)",
)
@click.argument("style_urls", nargs=-1)
# TODO(AA): fix complexity and too-many-locals after writing tests
def init(  # noqa: C901 # pylint: disable=too-many-locals
    context,
    fix: bool,  # pylint: disable=redefined-outer-name
    suggest: bool,
    style_urls: list[str],
) -> None:
    """Create or update the [tool.nitpick] table in the configuration file."""
    nit = get_nitpick(context)
    path = nit.project.config_file_or_default()
    doc = tomlkit_ext.load(path)
    tool_nitpick_table: tomlkit_ext.Table | None = doc.get(CONFIG_TOOL_NITPICK_KEY)
    if not style_urls and not suggest:
        click.secho(
            "Nothing to do. 😴 Either pass at least one style URL"
            " or use --suggest to add styles based on the files in the project root"
            " (you can do both at the same time).",
            fg="yellow",
        )
        return

    # Convert tuple to list, so we can add styles to it
    style_urls = list(style_urls)

    if suggest:
        style_urls.extend(nit.project.suggest_styles())

    if not tool_nitpick_table:
        super_table = tomlkit.table(True)
        nitpick_table = tomlkit.table()
        nitpick_table.update({CONFIG_KEY_STYLE: []})
        super_table.append(PROJECT_NAME, nitpick_table)
        doc.append(CONFIG_KEY_TOOL, super_table)
        tool_nitpick_table = doc.get(CONFIG_TOOL_NITPICK_KEY)

    suggested_styles: items.Array = tool_nitpick_table.get(CONFIG_KEY_STYLE)
    if suggested_styles is None:
        suggested_styles = tomlkit.array()
        tool_nitpick_table.add(CONFIG_KEY_STYLE, suggested_styles)

    ignored_styles: items.Array = tool_nitpick_table.get(CONFIG_KEY_DONT_SUGGEST)
    if ignored_styles is None:
        ignored_styles = tomlkit.array()
        if suggest:
            # Create the ignored styles array only when suggesting styles
            tool_nitpick_table.add(CONFIG_KEY_DONT_SUGGEST, ignored_styles)

    new_styles = []
    for style_url in style_urls:
        if style_url in suggested_styles or style_url in ignored_styles:
            continue
        new_styles.append(style_url)
        suggested_styles.add_line(style_url, indent="  ")

    if suggest:
        from nitpick import __version__  # pylint: disable=import-outside-toplevel

        tomlkit_ext.update_comment_before(
            tool_nitpick_table,
            CONFIG_KEY_STYLE,
            PROJECT_NAME,
            f"""
            (auto-generated by "nitpick init --suggest" {__version__})
            Styles added to the Nitpick Style Library will be appended at the end of the {CONFIG_KEY_STYLE!r} key.
            If you don't want a style, move it to the {CONFIG_KEY_DONT_SUGGEST!r} key.
            """,
        )

    if not new_styles:
        click.echo(
            f"All done! {EmojiEnum.STAR_CAKE.value} [{CONFIG_TOOL_NITPICK_KEY}] table left unchanged in {path.name!r}"
        )
        return
    click.echo("New styles:")
    for style in new_styles:
        click.echo(f"- {style}")
    count = len(new_styles)
    message = f"{count} style{'s' if count > 1 else ''}"
    if not fix:
        click.secho(
            f"Use --fix to append {message} to the [{CONFIG_TOOL_NITPICK_KEY}]"
            f" table in the config file {path.name!r}.",
            fg="yellow",
        )
        return

    path.write_text(tomlkit.dumps(doc), encoding="UTF-8")
    click.echo(
        f"The [{CONFIG_TOOL_NITPICK_KEY}] table was updated in {path.name!r}:"
        f" {message} appended. {EmojiEnum.STAR_CAKE.value}"
    )
    raise Exit(1)  # Needed when executed as a pre-commit hook<|MERGE_RESOLUTION|>--- conflicted
+++ resolved
@@ -22,7 +22,6 @@
 import tomlkit
 from click.exceptions import Exit
 from loguru import logger
-<<<<<<< HEAD
 from tomlkit import items
 
 from nitpick import tomlkit_ext
@@ -33,13 +32,8 @@
     CONFIG_TOOL_NITPICK_KEY,
     PROJECT_NAME,
     EmojiEnum,
-    OptionEnum,
-)
-=======
-
-from nitpick.blender import TomlDoc
-from nitpick.constants import CONFIG_TOOL_KEY, CONFIG_TOOL_NITPICK_KEY, PROJECT_NAME, Flake8OptionEnum
->>>>>>> 38102c99
+    Flake8OptionEnum,
+)
 from nitpick.core import Nitpick
 from nitpick.exceptions import QuitComplainingError
 from nitpick.generic import relative_to_current_dir
