.DEFAULT_GOAL := build
.PHONY: Makefile

SRC := $(shell find -f docs src -type f -iname '*.py')
DOCS := docs/*.rst *.rst *.md
STYLES := $(shell find styles -type f)
TESTS := $(shell find tests -type f -iname '*.py')
GITHUB = $(shell find .github -type f)
ANY := $(SRC) $(DOCS) $(STYLES) $(TESTS) $(GITHUB)

# Create the cache dir if it doesn't exist
$(shell mkdir -p .cache/make)

help:
	@echo "Make targets (run 'make -B' or 'make --always-make' to force):"
	@cat Makefile | egrep '^[a-z0-9 ./-]*:.*#' | sed -E -e 's/:.+# */@ /g' -e 's/ .+@/@/g' | sort | awk -F@ '{printf "  \033[1;34m%-18s\033[0m %s\n", $$1, $$2}'
	@echo
	@echo 'Use invoke to run other tasks that were previously make targets:'
	invoke --list
.PHONY: help

build: .cache/make/pytest .cache/make/nitpick .cache/make/pylint .cache/make/pre-commit # Quick build for local development
.PHONY: build

.cache/make/pytest: $(SRC) $(TESTS)
	invoke test
	touch .cache/make/pytest

.cache/make/nitpick: $(ANY)
	invoke nitpick
	touch .cache/make/nitpick

.cache/make/pylint: $(SRC) $(TESTS)
	invoke pylint
	touch .cache/make/pylint

.cache/make/pre-commit: $(ANY)
	invoke pre-commit
	touch .cache/make/pre-commit

.cache/make/doc: $(DOCS) $(STYLES)
	invoke doc
<<<<<<< HEAD
	touch .cache/make/doc

clean: # Clean build output
	find . -type f -name '*.py[co]' -print -delete
	find . -type d -name '__pycache__' -print -delete
	find . -type d \( -name '*.egg-info' -or -name 'pip-wheel-metadata' -or -name 'dist' \) -print0 | xargs -0 rm -rvf
	rm -rvf .cache .mypy_cache docs/_build src/*.egg-info .pytest_cache .coverage htmlcov/ .tox/
.PHONY: clean
=======
	touch .cache/make/doc
>>>>>>> 60d779ce
<|MERGE_RESOLUTION|>--- conflicted
+++ resolved
@@ -40,15 +40,4 @@
 
 .cache/make/doc: $(DOCS) $(STYLES)
 	invoke doc
-<<<<<<< HEAD
-	touch .cache/make/doc
-
-clean: # Clean build output
-	find . -type f -name '*.py[co]' -print -delete
-	find . -type d -name '__pycache__' -print -delete
-	find . -type d \( -name '*.egg-info' -or -name 'pip-wheel-metadata' -or -name 'dist' \) -print0 | xargs -0 rm -rvf
-	rm -rvf .cache .mypy_cache docs/_build src/*.egg-info .pytest_cache .coverage htmlcov/ .tox/
-.PHONY: clean
-=======
-	touch .cache/make/doc
->>>>>>> 60d779ce
+	touch .cache/make/doc